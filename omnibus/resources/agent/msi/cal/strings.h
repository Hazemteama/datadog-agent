#pragma once
extern std::wstring datadog_path;
extern std::wstring datadog_key_root;
extern std::wstring datadog_acl_key_datadog;
extern std::wstring installStepsKey;
extern std::wstring datadog_service_name;

extern std::wstring ddAgentUserName;
extern std::wstring ddAgentUserPasswordProperty;
extern std::wstring ddAgentUserDescription;

extern std::wstring traceService;
extern std::wstring processService;
extern std::wstring agentService;

extern std::wstring propertyDDUserCreated;
extern std::wstring propertyRollbackState;

extern std::wstring programdataroot;
extern std::wstring logfilename;
extern std::wstring authtokenfilename;
extern std::wstring datadogyamlfile;
extern std::wstring confddir;
<<<<<<< HEAD
=======
extern std::wstring logdir;

// installation steps
extern std::wstring strDdUserCreated;
extern std::wstring strDdUserPasswordChanged;
extern std::wstring strFilePermissionsChanged;
extern std::wstring strAddDdUserToPerfmon;
extern std::wstring strChangedRegistryPermissions;

>>>>>>> 184f0c2a

void toMbcs(std::string& target, LPCWSTR src);

#define MAX_CUSTOM_PROPERTY_SIZE        128<|MERGE_RESOLUTION|>--- conflicted
+++ resolved
@@ -21,8 +21,6 @@
 extern std::wstring authtokenfilename;
 extern std::wstring datadogyamlfile;
 extern std::wstring confddir;
-<<<<<<< HEAD
-=======
 extern std::wstring logdir;
 
 // installation steps
@@ -32,7 +30,6 @@
 extern std::wstring strAddDdUserToPerfmon;
 extern std::wstring strChangedRegistryPermissions;
 
->>>>>>> 184f0c2a
 
 void toMbcs(std::string& target, LPCWSTR src);
 
